--- conflicted
+++ resolved
@@ -2,11 +2,7 @@
 
 ## Overview
 
-<<<<<<< HEAD
-The `db_tools` module provides a unified interface for interacting with various SQL databases in the Datus agent system. It abstracts database-specific operations through a common connector pattern, supporting multiple database types including SQLite, MySQL, PostgreSQL, DuckDB, Snowflake, StarRocks, and ClickZetta.
-=======
 The `db_tools` module provides a unified interface for interacting with SQL databases in the Datus agent system. It abstracts database-specific operations through a common connector pattern, with built-in support for SQLite and DuckDB. Additional database adapters (MySQL, PostgreSQL, Snowflake, StarRocks, etc.) are available as separate adapter packages.
->>>>>>> 0db736d2
 
 **Key Problems Solved:**
 - Provides a consistent API for different SQL database types
@@ -39,7 +35,6 @@
 |------|---------------|----------|
 | `sqlite_connector.py` | SQLite | Lightweight file database, DDL extraction, table metadata |
 | `duckdb_connector.py` | DuckDB | Analytical database, read-only mode, schema introspection |
-| `clickzetta_connector.py` | ClickZetta | Cloud-native lakehouse, volume files, workspace management. [ClickZetta](https://www.singdata.com/) is developed by [Singdata](https://www.singdata.com/) and [Yunqi](https://www.yunqi.tech/) |
 
 **Note:** Other database adapters (MySQL, Snowflake, StarRocks, etc.) are available as separate adapter packages. Install them separately as needed, e.g., `pip install datus-mysql`.
 
@@ -104,30 +99,6 @@
     ExecuteSQLInput(sql_query="SELECT * FROM sales WHERE date > '2024-01-01'"),
     result_format="csv"  # Options: "csv", "arrow", "list"
 )
-```
-
-### ClickZetta Connector Usage
-
-```python
-from datus.tools.db_tools import ClickzettaConnector
-
-# ClickZetta connector with workspace and schema support
-connector = ClickzettaConnector(
-    service="<your-service-endpoint>",
-    username="<your_username>",
-    password="<your_password>",
-    instance="<your_instance>",
-    workspace="<your_workspace>",
-    schema="<your_schema>",
-    vcluster="<your_vcluster>"
-)
-
-# Execute queries with ClickZetta-specific features
-result = connector.execute_query("SELECT * FROM sales_data", result_format="pandas")
-
-# Work with volume files (ClickZetta-specific feature)
-file_content = connector.read_volume_file("volume:user://~/", "semantic_models/sales.yml")
-volume_files = connector.list_volume_files("volume:user://~/", "semantic_models/")
 ```
 
 ### Metadata Operations
@@ -178,11 +149,6 @@
 | `database` | string | Default database/schema | Yes |
 | `warehouse` | string | Snowflake warehouse | For Snowflake |
 | `catalog` | string | StarRocks catalog | For StarRocks |
-| `service` | string | ClickZetta service endpoint | For ClickZetta |
-| `instance` | string | ClickZetta instance | For ClickZetta |
-| `workspace` | string | ClickZetta workspace | For ClickZetta |
-| `vcluster` | string | ClickZetta virtual cluster | For ClickZetta |
-| `schema` | string | ClickZetta schema | For ClickZetta |
 | `path_pattern` | string | Glob pattern for SQLite/DuckDB files | For file databases |
 
 ### Example Configuration
@@ -198,17 +164,6 @@
     duckdb_files:
       type: "duckdb"
       path_pattern: "data/*.duckdb"
-
-  clickzetta_data:
-    main_workspace:
-      type: "clickzetta"
-      service: "${CLICKZETTA_SERVICE}"
-      username: "${CLICKZETTA_USERNAME}"
-      password: "${CLICKZETTA_PASSWORD}"
-      instance: "${CLICKZETTA_INSTANCE}"
-      workspace: "${CLICKZETTA_WORKSPACE}"
-      schema: "${CLICKZETTA_SCHEMA}"
-      vcluster: "${CLICKZETTA_VCLUSTER}"
 ```
 
 ## How to Contribute to This Module
@@ -219,23 +174,7 @@
 
 See the [Datus-adapters](https://github.com/Datus-ai/Datus-adapters) repository for existing adapter implementations and contribution guidelines.
 
-<<<<<<< HEAD
-# StarRocks
-export STARROCKS_USER=admin
-export STARROCKS_PASSWORD=secret
-
-# ClickZetta
-export CLICKZETTA_SERVICE=your_service_endpoint
-export CLICKZETTA_USERNAME=your_username
-export CLICKZETTA_PASSWORD=your_password
-export CLICKZETTA_INSTANCE=your_instance
-export CLICKZETTA_WORKSPACE=your_workspace
-export CLICKZETTA_SCHEMA=your_schema
-export CLICKZETTA_VCLUSTER=your_vcluster
-```
-=======
 1. **Create a new adapter package** following the structure in the Datus-adapters repository:
->>>>>>> 0db736d2
 
 ```
 datus-newdb/
@@ -324,74 +263,4 @@
 - **Connection Pooling**: SQLAlchemy-based adapters use connection pooling
 - **Streaming**: Use `execute_arrow_iterator()` for large result sets
 - **Batch Processing**: Configure `batch_size` parameter for optimal memory usage
-<<<<<<< HEAD
-- **Read-Only Mode**: DuckDB connector uses read-only mode to prevent lock conflicts
-
-## ClickZetta Multi-Workspace Support
-
-ClickZetta workspaces require separate authentication sessions and cannot be switched at runtime. To work with multiple ClickZetta workspaces, configure separate namespaces:
-
-### ✅ Recommended Approach: Multiple Namespaces
-
-```yaml
-# conf/agent.yml
-namespace:
-  clickzetta_dev:
-    type: clickzetta
-    service: dev-clickzetta.company.com
-    username: dev_user
-    password: dev_password
-    instance: dev_instance
-    workspace: development
-    schema: PUBLIC
-    vcluster: DEFAULT_AP
-
-  clickzetta_prod:
-    type: clickzetta
-    service: prod-clickzetta.company.com
-    username: prod_user
-    password: prod_password
-    instance: prod_instance
-    workspace: production
-    schema: PUBLIC
-    vcluster: DEFAULT_AP
-```
-
-### Usage Examples
-
-```bash
-# Switch between environments using namespace parameter
-datus-agent --namespace clickzetta_dev
-datus-agent --namespace clickzetta_prod
-```
-
-```python
-# Programmatic namespace switching
-config.current_namespace = "clickzetta_dev"
-dev_connector = config.current_db_config().create_connector()
-
-config.current_namespace = "clickzetta_prod"
-prod_connector = config.current_db_config().create_connector()
-```
-
-### ✅ Supported Context Switching
-
-Within the same workspace, you can switch schemas:
-
-```python
-# Schema switching within same workspace (supported)
-connector.switch_context(schema_name="analytics")
-connector.switch_context(schema_name="reporting")
-```
-
-### ❌ Unsupported Operations
-
-```python
-# Workspace switching is NOT supported (requires re-login)
-connector.switch_context(database_name="different_workspace")  # Raises DatusException
-```
-
-**Note**: ClickZetta workspace switching requires separate authentication sessions. Use different namespace configurations for different workspaces instead of runtime switching.
-=======
-- **Read-Only Mode**: DuckDB adapter uses read-only mode to prevent lock conflicts
->>>>>>> 0db736d2
+- **Read-Only Mode**: DuckDB adapter uses read-only mode to prevent lock conflicts